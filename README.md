--- conflicted
+++ resolved
@@ -309,16 +309,5 @@
 $: mvn integration-test -Dtest=SchedulerIT -DfailIfNoTests=false
 ```
 
-<<<<<<< HEAD
-To run a specific integration test class (example: `SchedulerIT` from the `k8s-scheduler` module):
-
-```bash
-$: mvn integration-test -DargLine="-Dk8sUrl=http://<hostname>:<port>" -Dtest=SchedulerIT -DfailIfNoTests=false
-```
-
 Note, the `-DfailIfNoTests=false` flag is important, or the build will fail earlier modules that don't have tests
-with the same class name.
-=======
-Note, the `-DfailIfNoTests=false` flag is important, or the build will fail earlier modules that don't have tests
-with the same class name.
->>>>>>> cdd5e6b8
+with the same class name.