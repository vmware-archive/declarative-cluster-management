/*
 * Copyright © 2018-2019 VMware, Inc. All Rights Reserved.
 *
 * SPDX-License-Identifier: BSD-2
 */

package org.dcm;

import com.codahale.metrics.Histogram;
import com.codahale.metrics.Meter;
import com.codahale.metrics.MetricRegistry;
import com.codahale.metrics.Timer;
import com.google.common.annotations.VisibleForTesting;
import com.google.common.base.Splitter;
import com.google.common.collect.Lists;
import io.fabric8.kubernetes.api.model.Binding;
import io.fabric8.kubernetes.api.model.ObjectMeta;
import io.fabric8.kubernetes.api.model.ObjectReference;
import io.fabric8.kubernetes.client.DefaultKubernetesClient;
import io.fabric8.kubernetes.client.KubernetesClient;
import io.reactivex.Flowable;
import io.reactivex.disposables.Disposable;
import org.apache.commons.cli.CommandLine;
import org.apache.commons.cli.CommandLineParser;
import org.apache.commons.cli.DefaultParser;
import org.apache.commons.cli.Options;
import org.apache.commons.cli.ParseException;
import org.dcm.k8s.generated.Tables;
import org.jooq.DSLContext;
import org.jooq.Record;
import org.jooq.Result;
import org.jooq.SQLDialect;
import org.jooq.Table;
import org.slf4j.Logger;
import org.slf4j.LoggerFactory;

import javax.annotation.Nullable;
import java.io.BufferedReader;
import java.io.File;
import java.io.IOException;
import java.io.InputStream;
import java.io.InputStreamReader;
import java.nio.charset.Charset;
import java.sql.Connection;
import java.sql.DriverManager;
import java.sql.SQLException;
import java.util.Collections;
import java.util.List;
import java.util.Properties;
import java.util.concurrent.ForkJoinPool;
import java.util.concurrent.atomic.AtomicInteger;
import java.util.stream.Collectors;

import static com.codahale.metrics.MetricRegistry.name;
import static org.jooq.impl.DSL.using;

/**
 * A Kubernetes scheduler that assigns pods to nodes. To use this, make sure to indicate
 * "schedulerName: dcm" in the yaml file used to create a pod.
 */
public final class Scheduler {
    private static final Logger LOG = LoggerFactory.getLogger(Scheduler.class);

    // This constant is also used in our views: see scheduler_tables.sql. Do not change.
    static final String SCHEDULER_NAME = "dcm-scheduler";
    private final Model model;
    private final DSLContext conn;
    private final AtomicInteger batchId = new AtomicInteger(0);
    private final MetricRegistry metrics = new MetricRegistry();
    private final Meter solverInvocations = metrics.meter("solverInvocations");
    private final Histogram podsPerSchedulingEvent =
            metrics.histogram(name(Scheduler.class, "pods-per-scheduling-attempt"));
    private final Timer updateDataTimes = metrics.timer(name(Scheduler.class, "updateDataTimes"));
    private final Timer solveTimes = metrics.timer(name(Scheduler.class, "solveTimes"));
    @Nullable private Disposable subscription;
    private final List<Table<?>> relevantTables = Lists.newArrayList(Tables.PODS_TO_ASSIGN,
                                                                     Tables.POD_NODE_SELECTOR_MATCHES,
                                                                     Tables.NODE_INFO,
                                                                     Tables.INTER_POD_AFFINITY_MATCHES,
                                                                     Tables.INTER_POD_ANTI_AFFINITY_MATCHES,
                                                                     Tables.SPARE_CAPACITY_PER_NODE,
                                                                     Tables.PODS_THAT_TOLERATE_NODE_TAINTS,
                                                                     Tables.NODES_THAT_HAVE_TOLERATIONS);

    Scheduler(final DSLContext conn, final List<String> policies, final String solverToUse, final boolean debugMode,
              final String fznFlags) {
        final InputStream resourceAsStream = Scheduler.class.getResourceAsStream("/git.properties");
        try (final BufferedReader gitPropertiesFile = new BufferedReader(new InputStreamReader(resourceAsStream,
                Charset.forName("UTF8")))) {
            final String gitProperties = gitPropertiesFile.lines().collect(Collectors.joining(" "));
            LOG.info("Starting DCM Kubernetes scheduler. Build info: {}", gitProperties);
        } catch (final IOException e) {
            throw new RuntimeException(e);
        }

        final Conf conf = new Conf();
        conf.setProperty("solver", solverToUse);
        LOG.info("Configuring debug mode: {}", debugMode);
        if (debugMode) {
            conf.setProperty("debug_mode", "true");
        }
        conf.setProperty("fzn_flags", fznFlags);
        conf.setProperty("mnz_model_path", "/tmp/");
        this.conn = conn;
        this.model = createDcmModel(conn, conf, policies, relevantTables);
        LOG.info("Initialized scheduler:: model:{} relevantTables:{}", model, relevantTables);
    }

    void startScheduler(final Flowable<List<PodEvent>> eventStream, final KubernetesClient client) {
        subscription = eventStream.subscribe(
            podEvents -> {
                podsPerSchedulingEvent.update(podEvents.size());
                LOG.info("Received the following events: {}", podEvents);

                final int batch = batchId.incrementAndGet();

                final long now = System.nanoTime();
                final Result<? extends Record> podsToAssignUpdated = runOneLoop();
                final long totalTime = System.nanoTime() - now;
                solverInvocations.mark();

                // First, locally update the node_name entries for pods
                podsToAssignUpdated.parallelStream().forEach(r -> {
                    final String podName = r.get(Tables.PODS_TO_ASSIGN.POD_NAME);
                    final String nodeName = r.get(Tables.PODS_TO_ASSIGN.CONTROLLABLE__NODE_NAME);
                    LOG.info("Updated POD_INFO assignment for pod:{} with node:{}", podName, nodeName);
                    conn.update(Tables.POD_INFO)
                            .set(Tables.POD_INFO.NODE_NAME, nodeName)
                            .where(Tables.POD_INFO.POD_NAME.eq(podName))
                            .execute();
                    LOG.info("Scheduling decision for pod {} as part of batch {} made in time: {}",
                            podName, batch, totalTime);
                });
                LOG.info("Done with updates");
                // Next, issue bind requests for pod -> node_name
                podsToAssignUpdated
                    .forEach((record) -> ForkJoinPool.commonPool().execute(
                        () -> {
                            final String podName = record.get(Tables.PODS_TO_ASSIGN.POD_NAME);
                            final String namespace = record.get(Tables.PODS_TO_ASSIGN.NAMESPACE);
                            final String nodeName = record.get(Tables.PODS_TO_ASSIGN.CONTROLLABLE__NODE_NAME);
                            LOG.info("Attempting to bind {}:{} to {} ", namespace, podName, nodeName);
                            bindOne(namespace, podName, nodeName, client);
                        }
                    ));
                LOG.info("Done with bindings");
            }
        );
    }

    Result<? extends Record> runOneLoop() {
        final Timer.Context updateDataTimer = updateDataTimes.time();
        model.updateData();
        updateDataTimer.stop();
        final Timer.Context solveTimer = solveTimes.time();
        final Result<? extends Record> podsToAssignUpdated =
                model.solveModelWithoutTableUpdates(Collections.singleton("PODS_TO_ASSIGN"))
                     .get("PODS_TO_ASSIGN");
        solveTimer.stop();
        return podsToAssignUpdated;
    }

    /**
     * Instantiates a DCM model based on the configured policies.
     */
    private Model createDcmModel(final DSLContext conn, final Conf conf, final List<String> policies,
                                 final List<Table<?>> tables) {
        final File modelFile = new File(conf.getProperty("mnz_model_path") + "/" + "k8s_model.mzn");
        final File dataFile = new File(conf.getProperty("mnz_model_path") + "/" + "k8s_data.dzn");
        return Model.buildModel(conn, tables, policies, modelFile, dataFile, conf);
    }

    /**
     * Uses the K8s API to bind a pod to a node.
     */
    private void bindOne(final String namespace, final String podName, final String nodeName,
                         final KubernetesClient client) {
        final Binding binding = new Binding();
        final ObjectReference target = new ObjectReference();
        final ObjectMeta meta = new ObjectMeta();
        target.setKind("Node");
        target.setApiVersion("v1");
        target.setName(nodeName);
        meta.setName(podName);
        binding.setTarget(target);
        binding.setMetadata(meta);
        client.bindings().inNamespace(namespace).create(binding);
    }

    /**
     * Sets up a private, in-memory database.
     */
    @VisibleForTesting
    static DSLContext setupDb() {
        final Properties properties = new Properties();
        properties.setProperty("foreign_keys", "true");
        final InputStream resourceAsStream = Scheduler.class.getResourceAsStream("/scheduler_tables.sql");
        try (final BufferedReader tables = new BufferedReader(new InputStreamReader(resourceAsStream,
                Charset.forName("UTF8")))) {
            // Create a fresh database
            final String connectionURL = "jdbc:h2:mem:;create=true";
            final Connection conn = DriverManager.getConnection(connectionURL, properties);
            final DSLContext using = using(conn, SQLDialect.H2);
            using.execute("create schema curr");
            using.execute("set schema curr");

            final String schemaAsString = tables.lines()
                    .filter(line -> !line.startsWith("--")) // remove SQL comments
                    .collect(Collectors.joining("\n"));
            final List<String> semiColonSeparated = Splitter.on(";")
                    .trimResults()
                    .omitEmptyStrings()
                    .splitToList(schemaAsString);
            semiColonSeparated.forEach(using::execute);
            return using;
        } catch (final SQLException | IOException e) {
            throw new RuntimeException(e);
        }
    }

    void shutdown() {
        assert subscription != null;
        subscription.dispose();
    }

<<<<<<< HEAD
    public static void main(final String[] args) throws InterruptedException, ParseException, IOException {
=======
    public static void main(final String[] args) throws InterruptedException, ParseException {
>>>>>>> cdd5e6b8

        final Options options = new Options();
        options.addRequiredOption("bc", "batch-size", true,
                "Scheduler batch size count");
        options.addRequiredOption("bi", "batch-interval-ms", true,
                "Scheduler batch interval");
        options.addRequiredOption("m", "mnz-solver", true,
                "Minizinc solver to use: GECODE, CHUFFED, ORTOOLS");
        options.addOption("d", "debug-mode", true,
                "Minizinc debug mode");
        options.addOption("f", "fzn-flags", true,
                "Flatzinc flags");
        final CommandLineParser parser = new DefaultParser();
        final CommandLine cmd = parser.parse(options, args);

        final DSLContext conn = setupDb();
        final Scheduler scheduler = new Scheduler(conn,
                Policies.getDefaultPolicies(),
                cmd.getOptionValue("mnz-solver"),
                Boolean.parseBoolean(cmd.getOptionValue("debug-mode")),
                cmd.getOptionValue("fzn-flags"));

        final KubernetesClient kubernetesClient = new DefaultKubernetesClient();
        LOG.info("Running a scheduler that connects to a Kubernetes cluster on {}",
                 kubernetesClient.getConfiguration().getMasterUrl());

        final KubernetesStateSync stateSync = new KubernetesStateSync(kubernetesClient);
        final Flowable<List<PodEvent>> eventStream =
                stateSync.setupInformersAndPodEventStream(conn,
                                                          Integer.parseInt(cmd.getOptionValue("batch-size")),
                                                          Long.parseLong(cmd.getOptionValue("batch-interval-ms")));
        scheduler.startScheduler(eventStream, kubernetesClient);
        stateSync.startProcessingEvents();
        Thread.currentThread().join();
    }
}<|MERGE_RESOLUTION|>--- conflicted
+++ resolved
@@ -223,11 +223,7 @@
         subscription.dispose();
     }
 
-<<<<<<< HEAD
-    public static void main(final String[] args) throws InterruptedException, ParseException, IOException {
-=======
     public static void main(final String[] args) throws InterruptedException, ParseException {
->>>>>>> cdd5e6b8
 
         final Options options = new Options();
         options.addRequiredOption("bc", "batch-size", true,
